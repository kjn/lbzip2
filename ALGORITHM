--- conflicted
+++ resolved
@@ -82,9 +82,5 @@
 
 Title: Fast Algorithms for Sorting and Searching Strings
 Author: Sedgewick, Robert
-<<<<<<< HEAD
-Aithor: Bentley, Jon Louis
-=======
 Author: Bentley, Jon Louis
->>>>>>> 48c0d7eb
 URL: http://www.cs.tufts.edu/~nr/comp150fp/archive/bob-sedgewick/fast-strings.pdf